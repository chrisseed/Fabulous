--- conflicted
+++ resolved
@@ -20,12 +20,20 @@
       "path": "NewApp\\NewApp.fs"
     },
     {
-      "condition": "CreateAndroidProject",
+      "condition": "Android",
       "path": "NewApp.Android\\NewApp.Android.fsproj"
     },
     {
-      "condition": "CreateiOSProject",
+      "condition": "WPF",
+      "path": "NewApp.WPF\\NewApp.WPF.fsproj"
+    },
+    {
+      "condition": "iOS",
       "path": "NewApp.iOS\\NewApp.iOS.fsproj"
+    },
+    {
+      "condition": "macOS",
+      "path": "NewApp.macOS\\NewApp.macOS.fsproj"
     }
   ],
   "defaultName": "App",
@@ -35,6 +43,7 @@
     "8D9F8CF0-E178-402D-8D40-A88B7B5F3D42",
     "91D74A40-E440-42AD-B51F-C2D641C49384",
     "B445DF73-AC9E-4276-9FBA-7CB5AD5D2518",
+    "3EA9E612-E717-4E55-9034-DE653429FEFD",
     "3EA9E612-E717-4E55-9034-C415CD62AF9A"
   ],
   "symbols": {
@@ -129,7 +138,7 @@
       "type": "parameter",
       "dataType": "string",
       "replaces": "FabulousPkgsVersion",
-      "defaultValue": "0.21.1"
+      "defaultValue": "0.22.0"
     },
     "NewtonsoftJsonPkg": {
       "type": "parameter",
@@ -159,17 +168,22 @@
       "generator": "guid",
       "replaces": "User_ID"
     },
-    "CreateiOSProject": {
+    "iOS": {
       "type": "parameter",
       "dataType": "bool",
       "defaultValue": "true"
     },
-    "CreateMacProject": {
+    "macOS": {
       "type": "parameter",
       "dataType": "bool",
       "defaultValue": "false"
     },
-    "CreateAndroidProject": {
+    "WPF": {
+      "type": "parameter",
+      "dataType": "bool",
+      "defaultValue": "false"
+    },
+    "Android": {
       "type": "parameter",
       "dataType": "bool",
       "defaultValue": "true"
@@ -191,326 +205,58 @@
     {
       "modifiers": [
         {
-          "condition": "(!CreateiOSProject)",
+          "condition": "(!iOS)",
           "exclude": [
             "NewApp.iOS/**/*"
           ]
         },
         {
-<<<<<<< HEAD
-            "condition": "CreateiOSProject",
-            "path": "NewApp.iOS\\NewApp.iOS.fsproj"
-        },
-        {
-            "condition": "CreateWPFProject",
-            "path": "NewApp.WPF\\NewApp.WPF.fsproj"
-        }
-        //{
-        //    "condition": "CreateBackendProject",
-        //    "path": "NewApp.MobileAppService\\NewApp.MobileAppService.fsproj"
-        //},
-        //{
-        //    "condition": "CreateUITestProject",
-        //    "path": "NewApp.UITests\\NewApp.UITests.fsproj"
-        //}
-    ],
-    "defaultName": "App",
-    "preferNameDirectory": "true",
-    "guids": [
-        "99E19497-29A6-4B77-B773-BEC55F9B55DC", // .NET Standard Library project identity
-        "8D9F8CF0-E178-402D-8D40-A88B7B5F3D42", // Android project identity
-        "91D74A40-E440-42AD-B51F-C2D641C49384", // iOS project identity
-        "B445DF73-AC9E-4276-9FBA-7CB5AD5D2518", // macOS project identity
-        "3EA9E612-E717-4E55-9034-C415CD62AF9A", // UWP project identity
-        "3EA9E612-E717-4E55-9034-DE653429FEFD" // WPF  project identity
-    ],
-    "symbols": {
-        "kind": {
-            "type": "parameter",
-            "datatype": "choice",
-            "defaultValue": "blank",
-            "choices": [
-                {
-                    "choice": "blank",
-                    "description": "An empty Fabulous app"
-                }
-            ]
-        },
-        "AppIdentifier": {
-            "type": "parameter",
-            "description": "Overrides the Info.plist's CFBundleIdentifier",
-            "datatype": "string",
-            "defaultValue": "com.companyname"
-        },
-        "AndroidAppIdentifier": {
-            "type": "parameter",
-            "description": "Overrides the package name in the AndroidManifest.xml",
-            "datatype": "string"
-        },
-        "iOSAppIdentifier": {
-            "type": "parameter",
-            "description": "Overrides the Info.plist's CFBundleIdentifier",
-            "datatype": "string"
-        },
-        "AndroidAppIdentifierReplacer": {
-            "type": "generated",
-            "generator": "coalesce",
-            "parameters": {
-                "sourceVariableName": "AndroidAppIdentifier",
-                "fallbackVariableName": "AppIdentifier"
-            },
-            "replaces": "com.companyname.NewApp.Android"
-        },
-        "iOSAppIdentifierReplacer": {
-            "type": "generated",
-            "generator": "coalesce",
-            "parameters": {
-                "sourceVariableName": "iOSAppIdentifier",
-                "fallbackVariableName": "AppIdentifier"
-            },
-            "replaces": "com.companyname.NewApp.iOS"
-        },
-        "WindowsSdk": {
-            "type": "parameter",
-            "description": "Windows SDK Target Version. Minimum Version is Fall Creator's Update (10.0.16278).",
-            "dataType": "string",
-            "replaces": "WindowsSdk"
-        },
-        "AndroidSDKVersion": {
-            "type": "parameter",
-            "datatype": "string",
-            "replaces": "AndroidSDKVersion",
-            "defaultValue": "v8.1"
-        },
-        "TargetAndroidAPI": {
-            "type": "parameter",
-            "datatype": "string",
-            "replaces": "TargetAndroidAPI",
-            "defaultValue": "27"
-        },
-        "MinAndroidAPI": {
-            "type": "parameter",
-            "datatype": "int",
-            "replaces": "MinAndroidAPI",
-            "defaultValue": "19"
-        },
-        "XamarinAndroidSdkVersion": {
-            "type": "parameter",
-            "datatype": "string",
-            "replaces": "XamarinAndroidSdkVersion",
-            "defaultValue": "27.0.2.1"
-        },
-        "XamarinEssentialsSdk": {
-            "type": "parameter",
-            "dataType": "string",
-            "replaces": "XamarinEssentialsSdk",
-            "defaultValue": "0.6.0-preview"
-        },
-        "XamarinFormsSdk": {
-            "type": "parameter",
-            "dataType": "string",
-            "replaces": "XamarinFormsSdk",
-            "defaultValue": "3.0.0.482510"
-        },
-        "FabulousPkgsVersion": {
-            "type": "parameter",
-            "dataType": "string",
-            "replaces": "FabulousPkgsVersion",
-            "defaultValue": "0.20.0"
-        },
-        "NewtonsoftJsonPkg": {
-            "type": "parameter",
-            "dataType": "string",
-            "replaces": "NewtonsoftJsonPkg",
-            "defaultValue": "11.0.2"
-        },
-        "XamarinAndroidFSharpResourceProviderPkg": {
-            "type": "parameter",
-            "dataType": "string",
-            "replaces": "XamarinAndroidFSharpResourceProviderPkg",
-            "defaultValue": "1.0.0.25"
-        },
-        "FSharpCorePkgVersion": {
-            "type": "parameter",
-            "dataType": "string",
-            "replaces": "FSharpCorePkgVersion",
-            "defaultValue": "4.5.2"
-        },
-        "ProjectID": {
-            "type": "generated",
-            "generator": "guid",
-            "replaces": "Project_ID"
-        },
-        "UserID": {
-            "type": "generated",
-            "generator": "guid",
-            "replaces": "User_ID"
-        },
-        // Project Symbols
-        //"CreateSharedProject": {
-        //    "type": "parameter",
-        //    "dataType": "bool",
-        //    "defaultValue": "true"
-        //},
-        "CreateiOSProject": {
-            "type": "parameter",
-            "dataType": "bool",
-            "defaultValue": "true"
-        },
-        "CreateMacProject": {
-            "type": "parameter",
-            "dataType": "bool",
-            "defaultValue": "false"
-        },
-        "CreateWPFProject": {
-            "type": "parameter",
-            "dataType": "bool",
-            "defaultValue": "false"
-        },
-        "CreateAndroidProject": {
-            "type": "parameter",
-            "dataType": "bool",
-            "defaultValue": "true"
-=======
-          "condition": "(!CreateAndroidProject)",
+          "condition": "(!Android)",
           "exclude": [
             "NewApp.Android/**/*"
           ]
         },
         {
-          "condition": "(!CreateMacProject)",
+          "condition": "(!WPF)",
+          "exclude": [
+            "NewApp.WPF/**/*"
+          ]
+        },
+        {
+          "condition": "(!macOS)",
           "exclude": [
             "NewApp.macOS/**/*"
           ]
->>>>>>> 697975fc
         }
       ]
     },
-<<<<<<< HEAD
-    "postActions": [
-//        {
-            //"condition": "(HostIdentifier != \"dotnetcli\" && HostIdentifier != \"dotnetcli-preview\")",
-            //"description": "Opens NewApp.fs in the editor.",
-            //"manualInstructions": [],
-            //"actionId": "84C0DA21-51C8-4541-9940-6CA19AF04EE6",
-            //"args": {
-            //    "files": "0"
-           // },
-           // "continueOnError": true
-        //}
-    ],
-    "sources": [
-        {
-            "modifiers": [
-                //{
-                //    "condition": "(!CreateSharedProject)",
-                //    "exclude": "NewApp/**/*"
-                //},
-                {
-                    "condition": "(!CreateiOSProject)",
-                    "exclude": [
-                        "NewApp.iOS/**/*"
-                    ]
-                },
-                {
-                    "condition": "(!CreateWPFProject)",
-                    "exclude": [
-                        "NewApp.WPF/**/*"
-                    ]
-                },
-                {
-                    "condition": "(!CreateAndroidProject)",
-                    "exclude": [
-                        "NewApp.Android/**/*"
-                    ]
-                },
-                ////{
-                //    "condition": "(!CreateUWPProject)",
-                //    "exclude": [
-                //        "NewApp.UWP/**/*"
-                //    ]
-                //},
-                {
-                    "condition": "(!CreateMacProject)",
-                    "exclude": [
-                        "NewApp.macOS/**/*"
-                    ]
-                }
-            ]
-        },
-        {
-            "source": "./",
-            "condition": "(kind == \"blank\")",
-            "modifiers": [
-                //{
-                //    "condition": "CreateSharedProject",
-                //    "exclude": [
-                //        "NewApp/NewApp.fsproj"
-                //    ]
-                //},
-                //{
-                //    "condition": "(!CreateSharedProject)",
-                //    "exclude": [
-                //        "NewApp/NewApp.projitems"
-                //    ]
-                //},
-                {
-                    "condition": "(!CreateiOSProject)",
-                    "exclude": [
-                        "NewApp.iOS/**/*"
-                    ]
-                },
-                {
-                    "condition": "(!CreateAndroidProject)",
-                    "exclude": [
-                        "NewApp.Android/**/*"
-                    ]
-                },
-                {
-                    "condition": "(!CreateWPFProject)",
-                    "exclude": [
-                        "NewApp.WPF/**/*"
-                    ]
-                },
-                //{
-                //    "condition": "(!CreateUWPProject)",
-                //    "exclude": [
-                //        "NewApp.UWP/**/*"
-                 //   ]
-                //},
-                {
-                    "condition": "(!CreateMacProject)",
-                    "exclude": [
-                        "NewApp.macOS/**/*"
-                    ]
-                }
-            ],
-            "copyOnly": [
-                "**/*.targets"
-            ]
-=======
     {
       "source": "./",
       "condition": "(kind == \"blank\")",
       "modifiers": [
         {
-          "condition": "(!CreateiOSProject)",
+          "condition": "(!iOS)",
           "exclude": [
             "NewApp.iOS/**/*"
           ]
         },
         {
-          "condition": "(!CreateAndroidProject)",
+          "condition": "(!Android)",
           "exclude": [
             "NewApp.Android/**/*"
           ]
         },
         {
-          "condition": "(!CreateMacProject)",
+          "condition": "(!WPF)",
+          "exclude": [
+            "NewApp.WPF/**/*"
+          ]
+        },
+        {
+          "condition": "(!macOS)",
           "exclude": [
             "NewApp.macOS/**/*"
           ]
->>>>>>> 697975fc
         }
       ],
       "copyOnly": [
