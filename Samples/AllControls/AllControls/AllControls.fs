--- conflicted
+++ resolved
@@ -153,19 +153,11 @@
                 Xaml.Label(text="Button:")
                 Xaml.Button(text="Increment", command=(fun () -> dispatch Increment), horizontalOptions=LayoutOptions.CenterAndExpand)
                 
-<<<<<<< HEAD
             //Xaml.Label(text="Button (cornerRadius=5):")
             //Xaml.Button(text="Decrement", cornerRadius=5, command=(fun () -> dispatch Decrement), horizontalOptions=LayoutOptions.CenterAndExpand)
                
-            Xaml.Label(text="Button:")
-            Xaml.Button(text="Decrement",  command=(fun () -> dispatch Decrement), horizontalOptions=LayoutOptions.CenterAndExpand)
-=======
-                Xaml.Label(text="Button (cornerRadius=5):")
-                Xaml.Button(text="Decrement", cornerRadius=5, command=(fun () -> dispatch Decrement), horizontalOptions=LayoutOptions.CenterAndExpand)
-               
-                Xaml.Label(text="Button (relative layout):")
-                Xaml.Button(text="Decrement", cornerRadius=5, command=(fun () -> dispatch Decrement), horizontalOptions=LayoutOptions.CenterAndExpand)
->>>>>>> 4f6d5b29
+                Xaml.Label(text="Button:")
+                Xaml.Button(text="Decrement",  command=(fun () -> dispatch Decrement), horizontalOptions=LayoutOptions.CenterAndExpand)
                
                ]))
 
