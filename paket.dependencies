framework: netstandard2.0
source https://www.nuget.org/api/v2
nuget FAKE

# dependencies used when compiling and running the library and neutral parts of samples
group neutral
  framework: netstandard2.0
  source https://www.nuget.org/api/v2
  nuget FSharp.Core 4.3.3
  nuget Xamarin.Forms 2.5.0.122203
  nuget FsPickler 5.2
  nuget FsPickler.Json 5.2

# Dependencies used when compiling and running Android samples. We use the latest FSharp.Core and 
# latest Xamarin.Forms
group androidapp
  framework: monoandroid71
  source https://www.nuget.org/api/v2
  nuget FSharp.Core 4.3.3
<<<<<<< HEAD
  nuget Xamarin.Forms
  nuget Xamarin.Android.FSharp.ResourceProvider 1.0.0.14
=======
  nuget Xamarin.Forms 2.5.1.444934
>>>>>>> 2114c61f
  nuget Xamarin.Android.Support.Animated.Vector.Drawable 25.4.0.2
  nuget Xamarin.Android.Support.Annotations 25.4.0.2
  nuget Xamarin.Android.Support.Compat 25.4.0.2
  nuget Xamarin.Android.Support.Core.UI 25.4.0.2
  nuget Xamarin.Android.Support.Core.Utils 25.4.0.2
  nuget Xamarin.Android.Support.Design 25.4.0.2
  nuget Xamarin.Android.Support.Fragment 25.4.0.2
  nuget Xamarin.Android.Support.Media.Compat 25.4.0.2
  nuget Xamarin.Android.Support.Transition 25.4.0.2
  nuget Xamarin.Android.Support.v4 25.4.0.2
  nuget Xamarin.Android.Support.v7.AppCompat 25.4.0.2
  nuget Xamarin.Android.Support.v7.CardView 25.4.0.2
  nuget Xamarin.Android.Support.v7.MediaRouter 25.4.0.2
  nuget Xamarin.Android.Support.v7.Palette 25.4.0.2
  nuget Xamarin.Android.Support.v7.RecyclerView 25.4.0.2
  nuget Xamarin.Android.Support.Vector.Drawable 25.4.0.2

# Dependencies used when compiling and running iOS samples. We use the latest FSharp.Core and 
# latest Xamarin.Forms
group iosapp
  framework: monotouch
  source https://www.nuget.org/api/v2
  nuget FSharp.Core 4.3.3
  nuget Xamarin.Forms 2.5.1.444934<|MERGE_RESOLUTION|>--- conflicted
+++ resolved
@@ -17,12 +17,8 @@
   framework: monoandroid71
   source https://www.nuget.org/api/v2
   nuget FSharp.Core 4.3.3
-<<<<<<< HEAD
-  nuget Xamarin.Forms
+  nuget Xamarin.Forms 2.5.1.444934
   nuget Xamarin.Android.FSharp.ResourceProvider 1.0.0.14
-=======
-  nuget Xamarin.Forms 2.5.1.444934
->>>>>>> 2114c61f
   nuget Xamarin.Android.Support.Animated.Vector.Drawable 25.4.0.2
   nuget Xamarin.Android.Support.Annotations 25.4.0.2
   nuget Xamarin.Android.Support.Compat 25.4.0.2
