--- conflicted
+++ resolved
@@ -142,16 +142,12 @@
 )
 
 Target.create "RunGenerator" (fun _ ->
-<<<<<<< HEAD
-    DotNet.exec id (tools.OutputPath.Value + "/Generator/Generator.dll") "tools/Generator/Xamarin.Forms.Core.json src/Fabulous.Core/Xamarin.Forms.Core.fs" |> ignore
-=======
-    DotNet.exec id (tools.OutputPath + "/Generator/Generator.dll") "tools/Generator/Xamarin.Forms.Core.json src/Fabulous.Core/Xamarin.Forms.Core.fs"
+    DotNet.exec id (tools.OutputPath.Value + "/Generator/Generator.dll") "tools/Generator/Xamarin.Forms.Core.json src/Fabulous.Core/Xamarin.Forms.Core.fs"
     |> (fun x ->
         match x.OK with
         | true -> ()
         | false -> failwith "The generator stopped due to an exception"
     )
->>>>>>> 5b108cb8
 )
 
 Target.create "Build" (fun _ -> 
